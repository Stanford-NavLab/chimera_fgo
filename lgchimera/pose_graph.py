--- conflicted
+++ resolved
@@ -159,11 +159,7 @@
         """
         # Link edges before calling optimize
         self.graph._link_edges()
-<<<<<<< HEAD
         # # Suppress output
-=======
-        # Suppress output
->>>>>>> 361774b1
         # with SuppressPrint():
         #     self.graph.optimize()
         self.graph.optimize()
@@ -173,14 +169,9 @@
         """Generate plot trace
         
         """
-<<<<<<< HEAD
         # Link edges before plotting
         self.graph._link_edges()
 
-=======
-        self.graph._link_edges()
-        
->>>>>>> 361774b1
         fixed = []
         free = []
         for v in self.graph._vertices:
